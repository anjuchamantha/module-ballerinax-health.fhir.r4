[package]
authors = ["Ballerina"]
distribution = "2201.12.2"
keywords = ["Healthcare", "FHIR", "R4", "health_fhir_r4_davincidrugformulary210"]
name = "health.fhir.r4.davincidrugformulary210"
org = "ballerinax"
<<<<<<< HEAD
version = "2.0.0"

=======
version = "1.0.1"
>>>>>>> 1e63986b
<|MERGE_RESOLUTION|>--- conflicted
+++ resolved
@@ -4,9 +4,4 @@
 keywords = ["Healthcare", "FHIR", "R4", "health_fhir_r4_davincidrugformulary210"]
 name = "health.fhir.r4.davincidrugformulary210"
 org = "ballerinax"
-<<<<<<< HEAD
 version = "2.0.0"
-
-=======
-version = "1.0.1"
->>>>>>> 1e63986b
