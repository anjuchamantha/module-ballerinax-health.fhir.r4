--- conflicted
+++ resolved
@@ -321,11 +321,7 @@
 [[package]]
 org = "ballerinax"
 name = "health.fhir.r4.davincipas"
-<<<<<<< HEAD
-version = "1.0.2"
-=======
 version = "1.1.0"
->>>>>>> 3206db86
 dependencies = [
 	{org = "ballerina", name = "constraint"},
 	{org = "ballerina", name = "log"},
